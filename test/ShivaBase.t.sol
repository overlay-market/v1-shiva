// SPDX-License-Identifier: MIT
pragma solidity <=0.8.25;

import {Test, console} from "forge-std/Test.sol";
import {ECDSA} from "@openzeppelin/contracts/utils/cryptography/ECDSA.sol";
import {ERC1967Proxy} from "@openzeppelin/contracts/proxy/ERC1967/ERC1967Proxy.sol";

import {Constants} from "./utils/Constants.sol";
import {Utils} from "src/utils/Utils.sol";
import {Shiva} from "src/Shiva.sol";
import {ShivaStructs} from "src/ShivaStructs.sol";
import {
    IBerachainRewardsVault,
    IBerachainRewardsVaultFactory
} from "src/interfaces/berachain/IRewardVaults.sol";

import {
    IOverlayV1Token,
    GOVERNOR_ROLE,
    PAUSER_ROLE,
    GUARDIAN_ROLE,
    MINTER_ROLE
} from "v1-core/contracts/interfaces/IOverlayV1Token.sol";
import {IOverlayV1Market} from "v1-core/contracts/interfaces/IOverlayV1Market.sol";
import {IOverlayV1Factory} from "v1-core/contracts/interfaces/IOverlayV1Factory.sol";
import {IOverlayV1State} from "v1-periphery/contracts/interfaces/IOverlayV1State.sol";
import {OverlayV1Token} from "v1-core/contracts/OverlayV1Token.sol";
import {OverlayV1Factory} from "v1-core/contracts/OverlayV1Factory.sol";
<<<<<<< HEAD
import {Risk} from "v1-core/contracts/libraries/Risk.sol";
import {ShivaStructs} from "src/ShivaStructs.sol";
import {IBerachainRewardsVault, IBerachainRewardsVaultFactory} from "../src/interfaces/berachain/IRewardVaults.sol";
import {ERC1967Proxy} from "@openzeppelin/contracts/proxy/ERC1967/ERC1967Proxy.sol";
import {BaseSetup} from "@chimera/BaseSetup.sol";

contract ShivaTestBase is Test, BaseSetup {
=======
import {OverlayV1State} from "v1-periphery/contracts/OverlayV1State.sol";

/**
 * @title ShivaTestBase
 * @dev Base contract for Shiva tests, inherits from the Test contract.
 */
contract ShivaTestBase is Test {
>>>>>>> 3f06ffaa
    using ECDSA for bytes32;

    /// @notice Represents one unit in the system (1e18)
    uint256 constant ONE = 1e18;

    /// @notice Basic slippage percentage (1%)
    uint16 constant BASIC_SLIPPAGE = 100;

    /// @notice Broker ID used in the system
    uint32 constant BROKER_ID = 0;

    /**
     * @notice Shiva test contracts
     */
    Shiva shiva;
    IOverlayV1Market ovMarket;
    IOverlayV1State ovState;
    OverlayV1Factory ovFactory;
    IOverlayV1Token ovToken;
    IBerachainRewardsVault rewardVault;

    /**
     * @notice Test addresses
     */
    address alice;
    address bob;
    address charlie;
    address automator;
    address guardian;
    address pauser;
    address deployer = Constants.getDeployerAddress();

    /**
     * @notice Test private keys
     */
    uint256 alicePk = 0x123;
    uint256 bobPk = 0x456;
    uint256 charliePk = 0x789;

<<<<<<< HEAD
    function setup() internal virtual override {
=======
    /**
     * @dev Sets up the initial state for the ShivaBase test contract.
     */
    function setUp() public virtual {
        // Creates a fork of the blockchain using the specified RPC and block number
>>>>>>> 3f06ffaa
        vm.createSelectFork(vm.envString(Constants.getForkedNetworkRPC()), Constants.getForkBlock());

        // Initialize contract instances
        ovToken = IOverlayV1Token(Constants.getOVTokenAddress());
        ovMarket = IOverlayV1Market(Constants.getETHDominanceMarketAddress());
        ovState = IOverlayV1State(Constants.getOVStateAddress());
        ovFactory = OverlayV1Factory(ovMarket.factory());

        // Grant roles to specified addresses
        vm.startPrank(Constants.getDeployerAddress());
        ovToken.grantRole(GOVERNOR_ROLE, Constants.getGovernorAddress());
        ovToken.grantRole(PAUSER_ROLE, Constants.getPauserAddress());
        ovToken.grantRole(GUARDIAN_ROLE, Constants.getGuardianAddress());
        vm.stopPrank();

        // Set Vault Factory
        IBerachainRewardsVaultFactory vaultFactory =
            IBerachainRewardsVaultFactory(Constants.getVaultFactoryAddress());

        // Deploy Shiva contract using ERC1967Proxy pattern and initialize it with necessary parameters
        Shiva shivaImplementation = new Shiva();
        string memory functionName = "initialize(address,address,address)";
        bytes memory data = abi.encodeWithSignature(
            functionName, address(ovToken), address(ovState), address(vaultFactory)
        );

        // Set up shiva contract and reward vault
        shiva = Shiva(address(new ERC1967Proxy(address(shivaImplementation), data)));
        rewardVault = shiva.rewardVault();

        // Set up test addresses
        alice = vm.addr(alicePk);
        bob = vm.addr(bobPk);
        charlie = vm.addr(charliePk);
        automator = makeAddr("automator");
        guardian = Constants.getGuardianAddress();
        pauser = Constants.getPauserAddress();

        // Call helper functions
        labelAddresses();
        setInitialBalancesAndApprovals();
        addAuthorizedFactory();
    }

<<<<<<< HEAD
    function setUp() public virtual {
        setup();
    }

=======
    /**
     * @dev Labels the addresses for easier identification in logs and traces.
     */
>>>>>>> 3f06ffaa
    function labelAddresses() internal {
        vm.label(alice, "Alice");
        vm.label(bob, "Bob");
        vm.label(charlie, "Charlie");
        vm.label(automator, "Automator");
        vm.label(guardian, "Guardian");
        vm.label(pauser, "Pauser");
        vm.label(address(ovMarket), "Market");
        vm.label(address(shiva), "Shiva");
        vm.label(address(ovToken), "OVL");
    }

    /**
     * @dev Sets initial token balances and approvals for Alice and Bob.
     */
    function setInitialBalancesAndApprovals() internal {
        // Deal tokens and set approvals
        deal(address(ovToken), alice, 1000e18);
        deal(address(ovToken), bob, 1000e18);
        approveToken(alice);
        approveToken(bob);
    }

    /**
     * @dev Deploys a new OverlayV1Token contract and returns its interface.
     * @return ovToken_ The deployed OverlayV1Token contract.
     */
    function deployToken() public returns (IOverlayV1Token ovToken_) {
        OverlayV1Token ovToken = new OverlayV1Token();
        ovToken_ = IOverlayV1Token(address(ovToken));
    }

    /**
     * @dev Deploys a new OverlayV1Factory contract and returns its interface.
     * @param _ovToken The OverlayV1Token contract to be used by the factory.
     * @return factory_ The deployed OverlayV1Factory contract.
     */
    function deployFactory(
        IOverlayV1Token _ovToken
    ) public returns (OverlayV1Factory factory_) {
        factory_ =
            new OverlayV1Factory(address(_ovToken), deployer, Constants.getSequencer(), 1 hours);

        // Grant factory admin role so that it can grant minter + burner roles to markets
        _ovToken.grantRole(0x00, address(factory_)); // admin role = 0x00
        // Grant roles to deployer
        _ovToken.grantRole(MINTER_ROLE, deployer);
        _ovToken.grantRole(GOVERNOR_ROLE, deployer);
        _ovToken.grantRole(GUARDIAN_ROLE, deployer);
        _ovToken.grantRole(PAUSER_ROLE, deployer);

        factory_.addFeedFactory(Constants.getFeedFactory());
    }

    /**
     * @dev Deploys a new OverlayV1Market contract and returns its interface.
     * @param _factory The OverlayV1Factory contract to be used for deploying the market.
     * @param _feed The address of the feed to be used by the market.
     * @return ovMarket_ The deployed OverlayV1Market contract.
     */
    function deployMarket(
        IOverlayV1Factory _factory,
        address _feed
    ) public returns (IOverlayV1Market ovMarket_) {
        uint256[15] memory MARKET_PARAMS = [
            uint256(122000000000), // k
            500000000000000000, // lmbda
            2500000000000000, // delta
            5000000000000000000, // capPayoff
            8e23, // capNotional
            5000000000000000000, // capLeverage
            2592000, // circuitBreakerWindow
            66670000000000000000000, // circuitBreakerMintTarget
            100000000000000000, // maintenanceMargin
            100000000000000000, // maintenanceMarginBurnRate
            50000000000000000, // liquidationFeeRate
            750000000000000, // tradingFeeRate
            1e14, // minCollateral
            25000000000000, // priceDriftUpperLimit
            250 // averageBlockTime
        ];
        ovMarket_ = IOverlayV1Market(
            _factory.deployMarket(Constants.getFeedFactory(), _feed, MARKET_PARAMS)
        );
    }

    /**
     * @dev Deploys a new OverlayV1State contract and returns its interface.
     * @param _factory The OverlayV1Factory contract to be used by the state.
     * @return ovState_ The deployed OverlayV1State contract.
     */
    function deployPeriphery(
        IOverlayV1Factory _factory
    ) public returns (IOverlayV1State ovState_) {
        ovState_ = new OverlayV1State(_factory);
    }

    /**
     * @dev Adds an authorized factory to the Shiva contract.
     */
    function addAuthorizedFactory() internal {
        vm.startPrank(guardian);
        shiva.addFactory(IOverlayV1Factory(address(ovFactory)));
        vm.stopPrank();
    }

    /**
     * @dev Removes an authorized factory from the Shiva contract.
     */
    function removeAuthorizedFactory() internal {
        vm.startPrank(guardian);
        shiva.removeFactory(IOverlayV1Factory(address(ovFactory)));
        vm.stopPrank();
    }

    /**
     * @dev Pauses the Shiva contract.
     */
    function pauseShiva() internal {
        vm.startPrank(pauser);
        shiva.pause();
        vm.stopPrank();
    }

    /**
     * @dev Unpauses the Shiva contract.
     */
    function unpauseShiva() internal {
        vm.startPrank(pauser);
        shiva.unpause();
        vm.stopPrank();
    }

    /**
     * @dev Approves the Shiva contract to spend the maximum amount of tokens on behalf of the user.
     * @param user The address of the user who is approving the token transfer.
     */
    function approveToken(
        address user
    ) internal {
        vm.prank(user);
        ovToken.approve(address(shiva), type(uint256).max);
    }

    /**
     * @dev Shuts down the OverlayV1Market contract.
     * Ensures that the market is properly shut down by the guardian.
     */
    function shutDownMarket() internal {
        vm.startPrank(guardian);
        ovFactory.shutdown(ovMarket.feed());
        vm.stopPrank();
        assertEq(ovMarket.isShutdown(), true, "Market should be shutdown");
    }

    /**
     * @dev Utility functions for the ShivaBase contract.
     *
     * This section contains helper functions that assist with various
     * operations within the ShivaBase contract. These functions are
     * designed to be reusable and provide common functionality needed
     * throughout the contract.
     */

    /**
     * @dev Builds a new position in the market.
     * @param collateral The amount of collateral to be used.
     * @param leverage The leverage to be applied.
     * @param slippage The acceptable slippage for the position.
     * @param isLong Whether the position is long or short.
     * @return The ID of the newly created position.
     */
    function buildPosition(
        uint256 collateral,
        uint256 leverage,
        uint16 slippage,
        bool isLong
    ) public returns (uint256) {
        uint256 priceLimit =
            Utils.getEstimatedPrice(ovState, ovMarket, collateral, leverage, slippage, isLong);
        return shiva.build(
            ShivaStructs.Build(ovMarket, BROKER_ID, isLong, collateral, leverage, priceLimit)
        );
    }

    /**
     * @dev Unwinds an existing position in the market.
     * @param posId The ID of the position to be unwound.
     * @param fraction The fraction of the position to be unwound.
     * @param slippage The acceptable slippage for the unwind.
     */
    function unwindPosition(uint256 posId, uint256 fraction, uint16 slippage) public {
        (uint256 priceLimit,) =
            Utils.getUnwindPrice(ovState, ovMarket, posId, address(shiva), fraction, slippage);
        shiva.unwind(ShivaStructs.Unwind(ovMarket, BROKER_ID, posId, fraction, priceLimit));
    }

    /**
     * @dev Builds a single position in the market.
     * @param collateral The amount of collateral to be used.
     * @param leverage The leverage to be applied.
     * @param posId1 The ID of the first position.
     * @param slippage The acceptable slippage for the position.
     * @return The ID of the newly created position.
     */
    function buildSinglePosition(
        uint256 collateral,
        uint256 leverage,
        uint256 posId1,
        uint16 slippage
    ) public returns (uint256) {
        return shiva.buildSingle(
            ShivaStructs.BuildSingle(ovMarket, BROKER_ID, slippage, collateral, leverage, posId1)
        );
    }

    /**
     * @dev Gets the digest for building a position on behalf of another user.
     * @param collateral The amount of collateral to be used.
     * @param leverage The leverage to be applied.
     * @param priceLimit The price limit for the position.
     * @param nonce The nonce for the transaction.
     * @param deadline The deadline for the transaction.
     * @param isLong Whether the position is long or short.
     * @return The digest for the build on behalf of transaction.
     */
    function getBuildOnBehalfOfDigest(
        uint256 collateral,
        uint256 leverage,
        uint256 priceLimit,
        uint256 nonce,
        uint48 deadline,
        bool isLong
    ) public view returns (bytes32) {
        bytes32 structHash = keccak256(
            abi.encode(
                shiva.BUILD_ON_BEHALF_OF_TYPEHASH(),
                ovMarket,
                deadline,
                collateral,
                leverage,
                isLong,
                priceLimit,
                nonce
            )
        );
        return shiva.getDigest(structHash);
    }

    /**
     * @dev Gets the digest for unwinding a position on behalf of another user.
     * @param posId The ID of the position to be unwound.
     * @param fraction The fraction of the position to be unwound.
     * @param priceLimit The price limit for the unwind.
     * @param nonce The nonce for the transaction.
     * @param deadline The deadline for the transaction.
     * @return The digest for the unwind on behalf of transaction.
     */
    function getUnwindOnBehalfOfDigest(
        uint256 posId,
        uint256 fraction,
        uint256 priceLimit,
        uint256 nonce,
        uint48 deadline
    ) public view returns (bytes32) {
        bytes32 structHash = keccak256(
            abi.encode(
                shiva.UNWIND_ON_BEHALF_OF_TYPEHASH(),
                ovMarket,
                deadline,
                posId,
                fraction,
                priceLimit,
                nonce
            )
        );
        return shiva.getDigest(structHash);
    }

    /**
     * @dev Gets the digest for building a single position on behalf of another user.
     * @param collateral The amount of collateral to be used.
     * @param leverage The leverage to be applied.
     * @param previousPositionId The ID of the previous position.
     * @param nonce The nonce for the transaction.
     * @param deadline The deadline for the transaction.
     * @return The digest for the build single on behalf of transaction.
     */
    function getBuildSingleOnBehalfOfDigest(
        uint256 collateral,
        uint256 leverage,
        uint256 previousPositionId,
        uint256 nonce,
        uint48 deadline
    ) public view returns (bytes32) {
        bytes32 structHash = keccak256(
            abi.encode(
                shiva.BUILD_SINGLE_ON_BEHALF_OF_TYPEHASH(),
                ovMarket,
                deadline,
                collateral,
                leverage,
                previousPositionId,
                nonce
            )
        );
        return shiva.getDigest(structHash);
    }

    /**
     * @dev Gets the signature for a given digest using the user's private key.
     * @param digest The digest to be signed.
     * @param userPk The private key of the user.
     * @return The signature for the given digest.
     */
    function getSignature(bytes32 digest, uint256 userPk) public pure returns (bytes memory) {
        (uint8 v, bytes32 r, bytes32 s) = vm.sign(userPk, digest);
        return abi.encodePacked(r, s, v);
    }

    /**
     * @dev Builds a new position in the market on behalf of another user.
     * @param collateral The amount of collateral to be used.
     * @param leverage The leverage to be applied.
     * @param priceLimit The price limit for the position.
     * @param deadline The deadline for the transaction.
     * @param isLong Whether the position is long or short.
     * @param signature The signature of the owner authorizing the transaction.
     * @param owner The address of the owner on whose behalf the position is being built.
     * @return The ID of the newly created position.
     */
    function buildPositionOnBehalfOf(
        uint256 collateral,
        uint256 leverage,
        uint256 priceLimit,
        uint48 deadline,
        bool isLong,
        bytes memory signature,
        address owner
    ) public returns (uint256) {
        return shiva.build(
            ShivaStructs.Build(ovMarket, BROKER_ID, isLong, collateral, leverage, priceLimit),
            ShivaStructs.OnBehalfOf(owner, deadline, signature)
        );
    }

    /**
     * @dev Unwinds an existing position in the market on behalf of another user.
     * @param positionId The ID of the position to be unwound.
     * @param fraction The fraction of the position to be unwound.
     * @param priceLimit The price limit for the unwind.
     * @param deadline The deadline for the transaction.
     * @param signature The signature of the owner authorizing the transaction.
     * @param owner The address of the owner on whose behalf the position is being unwound.
     */
    function unwindPositionOnBehalfOf(
        uint256 positionId,
        uint256 fraction,
        uint256 priceLimit,
        uint48 deadline,
        bytes memory signature,
        address owner
    ) public {
        shiva.unwind(
            ShivaStructs.Unwind(ovMarket, BROKER_ID, positionId, fraction, priceLimit),
            ShivaStructs.OnBehalfOf(owner, deadline, signature)
        );
    }

    /**
     * @dev Builds a single position in the market on behalf of another user.
     * @param collateral The amount of collateral to be used.
     * @param leverage The leverage to be applied.
     * @param previousPositionId The ID of the previous position.
     * @param slippage The acceptable slippage for the position.
     * @param deadline The deadline for the transaction.
     * @param signature The signature of the owner authorizing the transaction.
     * @param owner The address of the owner on whose behalf the position is being built.
     * @return The ID of the newly created position.
     */
    function buildSinglePositionOnBehalfOf(
        uint256 collateral,
        uint256 leverage,
        uint256 previousPositionId,
        uint16 slippage,
        uint48 deadline,
        bytes memory signature,
        address owner
    ) public returns (uint256) {
        return shiva.buildSingle(
            ShivaStructs.BuildSingle(
                ovMarket, BROKER_ID, slippage, collateral, leverage, previousPositionId
            ),
            ShivaStructs.OnBehalfOf(owner, deadline, signature)
        );
    }

    /**
     * @dev Assertion functions
     * This section contains assertion functions that are used to validate
     * the state of the system during testing.
     */

    /**
     * @dev Asserts that the fraction remaining of a position is zero.
     * @param user The address of the user.
     * @param posId The ID of the position.
     */
    function assertFractionRemainingIsZero(address user, uint256 posId) public view {
        (,,,,,,, uint16 fractionRemaining) =
            ovMarket.positions(keccak256(abi.encodePacked(user, posId)));
        assertEq(fractionRemaining, 0);
    }

    /**
     * @dev Asserts that the fraction remaining of a position is greater than zero.
     * @param user The address of the user.
     * @param posId The ID of the position.
     */
    function assertFractionRemainingIsGreaterThanZero(address user, uint256 posId) public view {
        (,,,,,,, uint16 fractionRemaining) =
            ovMarket.positions(keccak256(abi.encodePacked(user, posId)));
        assertGt(fractionRemaining, 0);
    }

    /**
     * @dev Asserts that the fraction remaining of a position matches the expected value.
     * @param user The address of the user.
     * @param posId The ID of the position.
     * @param expected The expected fraction remaining.
     */
    function assertFractionRemaining(address user, uint256 posId, uint16 expected) public view {
        (,,,,,,, uint16 fractionRemaining) =
            ovMarket.positions(keccak256(abi.encodePacked(user, posId)));
        assertEq(fractionRemaining, expected);
    }

    /**
     * @dev Asserts that the OVToken balance of a user is zero.
     * @param user The address of the user.
     */
    function assertOVTokenBalanceIsZero(
        address user
    ) public view {
        assertEq(ovToken.balanceOf(user), 0);
    }

    /**
     * @dev Asserts that a user is the owner of a position in the Shiva contract.
     * @param user The address of the user.
     * @param posId The ID of the position.
     */
    function assertUserIsPositionOwnerInShiva(address user, uint256 posId) public view {
        assertEq(shiva.positionOwners(ovMarket, posId), user);
    }
}<|MERGE_RESOLUTION|>--- conflicted
+++ resolved
@@ -4,6 +4,7 @@
 import {Test, console} from "forge-std/Test.sol";
 import {ECDSA} from "@openzeppelin/contracts/utils/cryptography/ECDSA.sol";
 import {ERC1967Proxy} from "@openzeppelin/contracts/proxy/ERC1967/ERC1967Proxy.sol";
+import {BaseSetup} from "@chimera/BaseSetup.sol";
 
 import {Constants} from "./utils/Constants.sol";
 import {Utils} from "src/utils/Utils.sol";
@@ -26,23 +27,13 @@
 import {IOverlayV1State} from "v1-periphery/contracts/interfaces/IOverlayV1State.sol";
 import {OverlayV1Token} from "v1-core/contracts/OverlayV1Token.sol";
 import {OverlayV1Factory} from "v1-core/contracts/OverlayV1Factory.sol";
-<<<<<<< HEAD
-import {Risk} from "v1-core/contracts/libraries/Risk.sol";
-import {ShivaStructs} from "src/ShivaStructs.sol";
-import {IBerachainRewardsVault, IBerachainRewardsVaultFactory} from "../src/interfaces/berachain/IRewardVaults.sol";
-import {ERC1967Proxy} from "@openzeppelin/contracts/proxy/ERC1967/ERC1967Proxy.sol";
-import {BaseSetup} from "@chimera/BaseSetup.sol";
-
-contract ShivaTestBase is Test, BaseSetup {
-=======
 import {OverlayV1State} from "v1-periphery/contracts/OverlayV1State.sol";
 
 /**
  * @title ShivaTestBase
  * @dev Base contract for Shiva tests, inherits from the Test contract.
  */
-contract ShivaTestBase is Test {
->>>>>>> 3f06ffaa
+contract ShivaTestBase is Test, BaseSetup {
     using ECDSA for bytes32;
 
     /// @notice Represents one unit in the system (1e18)
@@ -82,15 +73,8 @@
     uint256 bobPk = 0x456;
     uint256 charliePk = 0x789;
 
-<<<<<<< HEAD
     function setup() internal virtual override {
-=======
-    /**
-     * @dev Sets up the initial state for the ShivaBase test contract.
-     */
-    function setUp() public virtual {
         // Creates a fork of the blockchain using the specified RPC and block number
->>>>>>> 3f06ffaa
         vm.createSelectFork(vm.envString(Constants.getForkedNetworkRPC()), Constants.getForkBlock());
 
         // Initialize contract instances
@@ -135,16 +119,16 @@
         addAuthorizedFactory();
     }
 
-<<<<<<< HEAD
+    /**
+     * @dev Sets up the initial state for the ShivaBase test contract.
+     */
     function setUp() public virtual {
         setup();
     }
 
-=======
     /**
      * @dev Labels the addresses for easier identification in logs and traces.
      */
->>>>>>> 3f06ffaa
     function labelAddresses() internal {
         vm.label(alice, "Alice");
         vm.label(bob, "Bob");
