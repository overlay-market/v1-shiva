--- conflicted
+++ resolved
@@ -23,24 +23,22 @@
 contract ShivaTest is Test, ShivaTestBase {
     using FixedPoint for uint256;
 
-<<<<<<< HEAD
     /**
      * @dev Group of tests for the Shiva contract setup
      */
 
     /**
+     * @notice Tests that the Shiva contract approves the reward vault to spend staking tokens
+     */
+    function test_shivaApproveRewardVault() public {
+        assertEq(
+            shiva.stakingToken().allowance(address(shiva), address(rewardVault)), type(uint256).max
+        );
+    }
+
+    /**
      * @notice Tests that adding an authorized factory works
      */
-=======
-    // Test setup
-
-    // Check Shiva gives approval to reward vault to spend staking tokens
-    function test_shivaApproveRewardVault() public {
-        assertEq(shiva.stakingToken().allowance(address(shiva), address(rewardVault)), type(uint256).max);
-    }
-
-    // Governor adds an authorized factory
->>>>>>> e4338f30
     function test_addAuthorizedFactory() public {
         addAuthorizedFactory();
     }
