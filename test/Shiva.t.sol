--- conflicted
+++ resolved
@@ -31,19 +31,15 @@
      * @notice Tests that the Shiva contract approves the reward vault to spend staking tokens
      */
     function test_shivaApproveRewardVault() public {
-<<<<<<< HEAD
         assertEq(
             shiva.stakingToken().allowance(address(shiva), address(rewardVault)), type(uint256).max
         );
-=======
-        assertEq(shiva.stakingToken().allowance(address(shiva), address(rewardVault)), type(uint256).max);
 
         vm.startPrank(alice);
         buildPosition(ONE, ONE, BASIC_SLIPPAGE, true);
         vm.stopPrank();
         assertEq(shiva.stakingToken().allowance(address(shiva), address(rewardVault)), type(uint256).max);
         assertEq(shiva.stakingToken().balanceOf(address(rewardVault)), ONE);
->>>>>>> a0aaaa43
     }
 
     /**
