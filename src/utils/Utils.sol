// SPDX-License-Identifier: MIT
pragma solidity 0.8.10;

import {IOverlayV1State} from "../../src/v1-core/IOverlayV1State.sol";
import {IOverlayV1Market} from "v1-core/contracts/interfaces/IOverlayV1Market.sol";

/// @title Utils
/// @notice Utility functions for Overlay V1 to estimate prices and unwind positions
library Utils {
    uint256 private constant SLIPPAGE_SCALE = 100;

    /**
     * @notice Calculates the estimated price with slippage for a given market position.
     * @param ovState The overlay state contract instance.
     * @param ovMarket The overlay market contract instance.
     * @param collateral Amount of collateral used.
     * @param leverage Multiplier for the position leverage.
     * @param slippage Acceptable slippage, expressed in percentage (0 - 100).
     * @param isLong Boolean indicating if the position is long or short.
     * @return Estimated price after applying slippage.
     */
    function getEstimatedPrice(
        IOverlayV1State ovState,
        IOverlayV1Market ovMarket,
        uint256 collateral,
        uint256 leverage,
        uint8 slippage,
        bool isLong
    ) external view returns (uint256) {
        require(slippage <= SLIPPAGE_SCALE, "Shiva:slp>100");

        uint256 oiEstimated = ovState.oiEstimate(ovMarket, collateral, leverage, isLong);
        uint256 fractionOfCapOi = ovState.fractionOfCapOi(ovMarket, oiEstimated);

        // Calculate adjusted price based on slippage
        if (isLong) {
            unchecked {
                return ovState.ask(ovMarket, fractionOfCapOi) * (SLIPPAGE_SCALE + slippage)
                    / SLIPPAGE_SCALE;
            }
        } else {
            unchecked {
                return ovState.bid(ovMarket, fractionOfCapOi) * (SLIPPAGE_SCALE - slippage)
                    / SLIPPAGE_SCALE;
            }
        }
    }

    /**
     * @notice Calculates the unwind price for a given fraction of an open position.
     * @param ovState The overlay state contract instance.
     * @param ovMarket The overlay market contract instance.
     * @param positionId Identifier of the position to unwind.
     * @param owner Address of the position owner.
     * @param fraction Fraction of the position to unwind (1e18 represents 100%).
     * @param slippage Acceptable slippage, expressed in percentage (0 - 100).
     * @return Unwind price after applying slippage.
     */
    function getUnwindPrice(
        IOverlayV1State ovState,
        IOverlayV1Market ovMarket,
        uint256 positionId,
        address owner,
        uint256 fraction,
        uint8 slippage
    ) external view returns (uint256, bool) {
        require(slippage <= SLIPPAGE_SCALE, "Shiva:slp>100");

        // Fetch open interest shares for the position
<<<<<<< HEAD
        (,,,, bool isLong,, uint240 oiShares,) = ovMarket.positions(keccak256(abi.encodePacked(owner, positionId)));
=======
        (,,,, bool isLong,, uint240 oiShares,) =
            ovMarket.positions(keccak256(abi.encodePacked(owner, positionId)));
>>>>>>> bde66566
        uint256 oiSharesFraction = oiShares * fraction / 1e18;
        uint256 fractionOfCapOi = ovState.fractionOfCapOi(ovMarket, oiSharesFraction);

        // Calculate adjusted unwind price based on slippage
        if (isLong) {
            unchecked {
                return (
                    ovState.ask(ovMarket, fractionOfCapOi) * (SLIPPAGE_SCALE - slippage)
                        / SLIPPAGE_SCALE,
                    isLong
                );
            }
        } else {
            unchecked {
                return (
                    ovState.bid(ovMarket, fractionOfCapOi) * (SLIPPAGE_SCALE + slippage)
                        / SLIPPAGE_SCALE,
                    isLong
                );
            }
        }
    }
}<|MERGE_RESOLUTION|>--- conflicted
+++ resolved
@@ -67,12 +67,8 @@
         require(slippage <= SLIPPAGE_SCALE, "Shiva:slp>100");
 
         // Fetch open interest shares for the position
-<<<<<<< HEAD
-        (,,,, bool isLong,, uint240 oiShares,) = ovMarket.positions(keccak256(abi.encodePacked(owner, positionId)));
-=======
         (,,,, bool isLong,, uint240 oiShares,) =
             ovMarket.positions(keccak256(abi.encodePacked(owner, positionId)));
->>>>>>> bde66566
         uint256 oiSharesFraction = oiShares * fraction / 1e18;
         uint256 fractionOfCapOi = ovState.fractionOfCapOi(ovMarket, oiSharesFraction);
 
