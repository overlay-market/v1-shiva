// SPDX-License-Identifier: MIT
pragma solidity 0.8.10;

import {IOverlayV1Market} from "v1-periphery/lib/v1-core/contracts/interfaces/IOverlayV1Market.sol";
import {IOverlayV1State} from "v1-periphery/contracts/interfaces/IOverlayV1State.sol";
import {IOverlayV1Factory} from "v1-periphery/lib/v1-core/contracts/interfaces/IOverlayV1Factory.sol";
import {IOverlayV1Token, GOVERNOR_ROLE, PAUSER_ROLE} from "v1-periphery/lib/v1-core/contracts/interfaces/IOverlayV1Token.sol";
import {Risk} from "v1-periphery/lib/v1-core/contracts/libraries/Risk.sol";
import {FixedPoint} from "v1-periphery/lib/v1-core/contracts/libraries/FixedPoint.sol";
<<<<<<< HEAD
import {EIP712} from "@openzeppelin/contracts/utils/cryptography/EIP712.sol";
import {ECDSA} from "@openzeppelin/contracts/utils/cryptography/ECDSA.sol";
import {IShiva} from "./IShiva.sol";
import {Utils} from "./utils/Utils.sol";
import {ShivaStructs} from "./ShivaStructs.sol";

contract Shiva is IShiva, EIP712 {
    using FixedPoint for uint256;
    using ECDSA for bytes32;
=======
import {FixedCast} from "v1-periphery/lib/v1-core/contracts/libraries/FixedCast.sol";
import {IERC20} from "@openzeppelin/contracts/token/ERC20/IERC20.sol";
import {IShiva} from "./IShiva.sol";
import {Utils} from "./utils/Utils.sol";
import {IOverlayMarketLiquidateCallback} from
    "v1-periphery/lib/v1-core/contracts/interfaces/callback/IOverlayMarketLiquidateCallback.sol";
import "./PolStakingToken.sol";
import {IBerachainRewardsVault, IBerachainRewardsVaultFactory} from "./interfaces/berachain/IRewardVaults.sol";
import {Position} from "v1-periphery/lib/v1-core/contracts/libraries/Position.sol";

contract Shiva is IShiva, IOverlayMarketLiquidateCallback {
    using FixedPoint for uint256;
    using FixedCast for uint16;
    using Position for Position.Info;
>>>>>>> 46d5146c

    uint256 public constant ONE = 1e18;

    bytes32 public constant BUILD_ON_BEHALF_OF_TYPEHASH = keccak256(
        "BuildOnBehalfOfParams(IOverlayV1Market ovMarket,uint48 deadline,uint256 collateral,uint256 leverage,bool isLong,uint256 priceLimit,uint256 nonce)"
    );

    bytes32 public constant UNWIND_ON_BEHALF_OF_TYPEHASH = keccak256(
        "UnwindOnBehalfOfParams(IOverlayV1Market ovMarket,uint48 deadline,uint256 positionId,uint256 fraction,uint256 priceLimit,uint256 nonce)"
    );

    bytes32 public constant BUILD_SINGLE_ON_BEHALF_OF_TYPEHASH = keccak256(
        "BuildSingleOnBehalfOf(address ovMarket,uint48 deadline,uint256 collateral,uint256 leverage,uint256 previousPositionId,uint256 nonce)"
    );

    bytes32 public constant EMERGENCY_WITHDRAW_ON_BEHALF_OF_TYPEHASH = keccak256(
        "EmergencyWithdrawOnBehalfOf(IOverlayV1Market ovMarket,uint48 deadline,uint256 positionId,uint256 nonce)"
    );

    IOverlayV1Token public immutable ovToken;
    IOverlayV1State public immutable ovState;

    IOverlayV1Factory[] public authorizedFactories;

    mapping(IOverlayV1Market => mapping(uint256 => address)) public positionOwners;
    mapping(IOverlayV1Market => bool) public marketAllowance;
    mapping(address => uint256) public nonces;
    mapping(address => bool) public validMarkets;

<<<<<<< HEAD
    constructor(address _ovToken, address _ovState) EIP712("Shiva", "0.1.0") {
        ovToken = IOverlayV1Token(_ovToken);
=======
    StakingToken public stakingToken;
    IBerachainRewardsVault public rewardVault;

    constructor(address _ovToken, address _ovState, address _vaultFactory) {
        ovToken = IERC20(_ovToken);
>>>>>>> 46d5146c
        ovState = IOverlayV1State(_ovState);

        // Create new staking token
        stakingToken = new StakingToken();

        // Create vault for newly created token
        address vaultAddress = IBerachainRewardsVaultFactory(_vaultFactory)
            .createRewardsVault(address(stakingToken));

        rewardVault = IBerachainRewardsVault(vaultAddress);
    }

    // governor modifier for governance sensitive functions
    modifier onlyGovernor(address _msgSender) {
        require(ovToken.hasRole(GOVERNOR_ROLE, _msgSender), "Shiva: !governor");
        _;
    }

    // pauser modifier for pausable functions
    modifier onlyPauser(address _msgSender) {
        require(ovToken.hasRole(PAUSER_ROLE, _msgSender), "Shiva: !pauser");
        _;
    }

    modifier onlyPositionOwner(IOverlayV1Market ovMarket, uint256 positionId, address owner) {
        if (positionOwners[ovMarket][positionId] != owner) {
            revert NotPositionOwner();
        }
        _;
    }

    modifier validDeadline(
        uint48 deadline
    ) {
        if (block.timestamp > deadline) {
            revert ExpiredDeadline();
        }
        _;
    }

    modifier validMarket(
        IOverlayV1Market market
    ) {
        if (!_checkIsValidMarket(address(market))) {
            revert MarketNotValid();
        }
        _;
    }

    function addFactory(IOverlayV1Factory _factory) external onlyGovernor(msg.sender) {
        authorizedFactories.push(_factory);
    }

    function removeFactory(IOverlayV1Factory _factory) external onlyGovernor(msg.sender) {
        for (uint256 i = 0; i < authorizedFactories.length; i++) {
            if (authorizedFactories[i] == _factory) {
                authorizedFactories[i] = authorizedFactories[authorizedFactories.length - 1];
                authorizedFactories.pop();
                break;
            }
        }
    }

    // Function to build a position in the ovMarket for a user
    function build(
        ShivaStructs.Build calldata params
    ) public validMarket(params.ovMarket) returns (uint256) {
        return _buildLogic(params, msg.sender);
    }

    // Function to unwind a position for the user
    function unwind(
        ShivaStructs.Unwind calldata params
    ) public onlyPositionOwner(params.ovMarket, params.positionId, msg.sender) {
        _unwindLogic(params, msg.sender);
    }

    // Function to build and keep a single position in the ovMarket for a user.
    // If the user already has a position in the ovMarket, it will be unwound before building a new one
    // and previous collateral and new collateral will be used to build the new position.
    function buildSingle(
        ShivaStructs.BuildSingle calldata params
    )
        external
        onlyPositionOwner(params.ovMarket, params.previousPositionId, msg.sender)
        returns (uint256)
    {
        return _buildSingleLogic(params, msg.sender);
    }

    // Function to withdraw all the collateral from a position in a shutdown market
    function emergencyWithdraw(
        IOverlayV1Market market,
        uint256 positionId,
        address owner
    ) public onlyPositionOwner(market, positionId, owner) {
        _emergencyWithdrawLogic(market, positionId, owner);
    }

    // Function to build a position on behalf of a user (with signature verification)
    function build(
        ShivaStructs.Build calldata params,
        ShivaStructs.OnBehalfOf calldata onBehalfOf
    )
        external
        validMarket(params.ovMarket)
        validDeadline(onBehalfOf.deadline)
        returns (uint256)
    {
        // build typed data hash
        bytes32 structHash = keccak256(
            abi.encode(
                BUILD_ON_BEHALF_OF_TYPEHASH,
                params.ovMarket,
                onBehalfOf.deadline,
                params.collateral,
                params.leverage,
                params.isLong,
                params.priceLimit,
                nonces[onBehalfOf.owner]
            )
        );
        _checkIsValidSignature(structHash, onBehalfOf.signature, onBehalfOf.owner);

        return _buildLogic(params, onBehalfOf.owner);
    }

    // Function to unwind a position on behalf of a user (with signature verification)
    function unwind(
        ShivaStructs.Unwind calldata params,
        ShivaStructs.OnBehalfOf calldata onBehalfOf
    )
        external
        validDeadline(onBehalfOf.deadline)
        onlyPositionOwner(params.ovMarket, params.positionId, onBehalfOf.owner)
    {
        // build typed data hash
        bytes32 structHash = keccak256(
            abi.encode(
                UNWIND_ON_BEHALF_OF_TYPEHASH,
                params.ovMarket,
                onBehalfOf.deadline,
                params.positionId,
                params.fraction,
                params.priceLimit,
                nonces[onBehalfOf.owner]
            )
        );
        _checkIsValidSignature(structHash, onBehalfOf.signature, onBehalfOf.owner);

        _unwindLogic(params, onBehalfOf.owner);
    }

    // Function to build and keep a single position on behalf of a user (with signature verification)
    function buildSingle(
        ShivaStructs.BuildSingle calldata params,
        ShivaStructs.OnBehalfOf calldata onBehalfOf
    )
        external
        validDeadline(onBehalfOf.deadline)
        onlyPositionOwner(params.ovMarket, params.previousPositionId, onBehalfOf.owner)
        returns (uint256)
    {
        // build typed data hash
        bytes32 structHash = keccak256(
            abi.encode(
                BUILD_SINGLE_ON_BEHALF_OF_TYPEHASH,
                params.ovMarket,
                onBehalfOf.deadline,
                params.collateral,
                params.leverage,
                params.previousPositionId,
                nonces[onBehalfOf.owner]
            )
        );
        _checkIsValidSignature(structHash, onBehalfOf.signature, onBehalfOf.owner);

        return _buildSingleLogic(params, onBehalfOf.owner);
    }

    function getDigest(
        bytes32 structHash
    ) external view returns (bytes32) {
        return _hashTypedDataV4(structHash);
    }

    function _buildLogic(
        ShivaStructs.Build calldata _params,
        address _owner
    ) internal returns (uint256) {
        require(_params.leverage >= ONE, "Shiva:lev<min");
        uint256 tradingFee = _getTradingFee(_params.ovMarket, _params.collateral, _params.leverage);

        // Transfer OV from user to this contract
        ovToken.transferFrom(_owner, address(this), _params.collateral + tradingFee);

        // Approve the ovMarket contract to spend OV
        _approveMarket(_params.ovMarket);

        return _onBuildPosition(
            _owner,
            _params.ovMarket,
            _params.collateral,
            _params.leverage,
            _params.isLong,
            _params.priceLimit
        );
    }

    function _unwindLogic(
        ShivaStructs.Unwind calldata _params,
        address _owner
    ) internal {
        _onUnwindPosition(_params.ovMarket, _params.positionId, _params.fraction, _params.priceLimit);

        ovToken.transfer(_owner, ovToken.balanceOf(address(this)));
    }

    function _buildSingleLogic(
        ShivaStructs.BuildSingle calldata _params,
        address _owner
    ) internal returns (uint256 positionId) {
        require(_params.leverage >= ONE, "Shiva:lev<min");

        (uint256 unwindPriceLimit, bool isLong) = Utils.getUnwindPrice(
            ovState, _params.ovMarket, _params.previousPositionId, address(this), ONE, _params.slippage
        );
        _onUnwindPosition(_params.ovMarket, _params.previousPositionId, ONE, unwindPriceLimit);

        uint256 totalCollateral = _params.collateral + ovToken.balanceOf(address(this));
        uint256 tradingFee = _getTradingFee(_params.ovMarket, totalCollateral, _params.leverage);

        // transfer from OVL from user to this contract
        ovToken.transferFrom(_owner, address(this), _params.collateral + tradingFee);

        // Approve the ovMarket contract to spend OV
        _approveMarket(_params.ovMarket);

        // Build new position
        uint256 buildPriceLimit = Utils.getEstimatedPrice(
            ovState, _params.ovMarket, totalCollateral, _params.leverage, _params.slippage, isLong
        );

        positionId =
            _onBuildPosition(_owner, _params.ovMarket, totalCollateral, _params.leverage, isLong, buildPriceLimit);

        emit BuildSingle(
            _owner,
            address(_params.ovMarket),
            _params.previousPositionId,
            positionId,
            _params.collateral,
            totalCollateral
        );
    }

    function _emergencyWithdrawLogic(
        IOverlayV1Market _market,
        uint256 _positionId,
        address _owner
    ) internal {
        _market.emergencyWithdraw(_positionId);

        ovToken.transfer(_owner, ovToken.balanceOf(address(this)));
    }

    function overlayMarketLiquidateCallback(uint256 positionId) external {
        // TODO verify that the caller is a market
        IOverlayV1Market marketAddress = IOverlayV1Market(msg.sender);

        // Calculate remaining of initialNotional of the position to unwind
        uint256 intialNotional;
        //     // TODO make this more efficient, and nice looking
        {
            (
                uint96 notionalInitial_,
                , // uint96 debtInitial_,
                , // int24 midTick_,
                , // int24 entryTick_,
                , // bool isLong_,
                , // bool liquidated_,
                , // uint240 oiShares_,
                uint16 fractionRemaining_
            ) = marketAddress.positions(keccak256(abi.encodePacked(address(this), positionId)));
            intialNotional = uint256(notionalInitial_).mulUp(fractionRemaining_.toUint256Fixed());
        }

        // Withdraw tokens from the RewardVault
        rewardVault.delegateWithdraw(positionOwners[marketAddress][positionId], intialNotional);
        // Burn the withdrawn StakingTokens
        stakingToken.burn(address(this), intialNotional);
    }

    function _onBuildPosition(
        address _owner,
        IOverlayV1Market _market,
        uint256 _collateral,
        uint256 _leverage,
        bool _isLong,
        uint256 _priceLimit
    ) internal returns (uint256 positionId) {
        // calculate the notional of the position to build
        uint256 notional = _collateral.mulUp(_leverage);
        // Mint StakingTokens
        stakingToken.mint(address(this), notional);

        // Stake tokens in RewardVault on behalf of user
        stakingToken.approve(address(rewardVault), notional);
        rewardVault.delegateStake(_owner, notional);

        positionId = _market.build(_collateral, _leverage, _isLong, _priceLimit);

        // Store position ownership
        positionOwners[_market][positionId] = _owner;
    }

    function _onUnwindPosition(
        IOverlayV1Market _market,
        uint256 _positionId,
        uint256 _fraction,
        uint256 _priceLimit
    ) internal {
        _fraction -= _fraction % 1e14;
        // Calculate fraction of initialNotional of the position to unwind
        uint256 intialNotionalFractionBefore;
        uint256 intialNotionalFraction;
        //     // TODO make this more efficient, and nice looking
        {
            (
                uint96 notionalInitial_,
                , // uint96 debtInitial_,
                , // int24 midTick_,
                , // int24 entryTick_,
                , // bool isLong_,
                , // bool liquidated_,
                , // uint240 oiShares_,
                uint16 fractionRemaining_
            ) = _market.positions(keccak256(abi.encodePacked(address(this), _positionId)));
            intialNotionalFractionBefore = uint256(notionalInitial_).mulUp(fractionRemaining_.toUint256Fixed());
        }

        _market.unwind(_positionId, _fraction, _priceLimit);

        {
            (
                uint96 notionalInitial_,
                , // uint96 debtInitial_,
                , // int24 midTick_,
                , // int24 entryTick_,
                , // bool isLong_,
                , // bool liquidated_,
                , // uint240 oiShares_,
                uint16 fractionRemaining_
            ) = _market.positions(keccak256(abi.encodePacked(address(this), _positionId)));
            intialNotionalFraction = intialNotionalFractionBefore - uint256(notionalInitial_).mulUp(fractionRemaining_.toUint256Fixed());
        }

        // Withdraw tokens from the RewardVault
        rewardVault.delegateWithdraw(positionOwners[_market][_positionId], intialNotionalFraction);
        // Burn the withdrawn StakingTokens
        stakingToken.burn(address(this), intialNotionalFraction);
    }

    function _getTradingFee(
        IOverlayV1Market _ovMarket,
        uint256 _collateral,
        uint256 _leverage
    ) internal view returns (uint256) {
        uint256 notional = _collateral.mulUp(_leverage);
        return notional.mulUp(_ovMarket.params(uint256(Risk.Parameters.TradingFeeRate)));
    }

    function _approveMarket(
        IOverlayV1Market _ovMarket
    ) internal {
        if (!marketAllowance[_ovMarket]) {
            ovToken.approve(address(_ovMarket), type(uint256).max);
            marketAllowance[_ovMarket] = true;
        }
    }

    function _checkIsValidSignature(
        bytes32 _structHash,
        bytes calldata _signature,
        address _owner
    ) internal {
        bytes32 digest = _hashTypedDataV4(_structHash);
        address signer = digest.recover(_signature);

        if (signer != _owner) {
            revert InvalidSignature();
        }

        nonces[_owner]++;
    }

    function _checkIsValidMarket(address _market) internal returns (bool) {
        if (validMarkets[_market]) {
            return true;
        }

        for (uint256 i = 0; i < authorizedFactories.length; i++) {
            if (authorizedFactories[i].isMarket(_market)) {
                validMarkets[_market] = true;
                return true;
            }
        }

        return false;
    }
}<|MERGE_RESOLUTION|>--- conflicted
+++ resolved
@@ -7,32 +7,23 @@
 import {IOverlayV1Token, GOVERNOR_ROLE, PAUSER_ROLE} from "v1-periphery/lib/v1-core/contracts/interfaces/IOverlayV1Token.sol";
 import {Risk} from "v1-periphery/lib/v1-core/contracts/libraries/Risk.sol";
 import {FixedPoint} from "v1-periphery/lib/v1-core/contracts/libraries/FixedPoint.sol";
-<<<<<<< HEAD
+import {FixedCast} from "v1-periphery/lib/v1-core/contracts/libraries/FixedCast.sol";
 import {EIP712} from "@openzeppelin/contracts/utils/cryptography/EIP712.sol";
 import {ECDSA} from "@openzeppelin/contracts/utils/cryptography/ECDSA.sol";
 import {IShiva} from "./IShiva.sol";
 import {Utils} from "./utils/Utils.sol";
 import {ShivaStructs} from "./ShivaStructs.sol";
-
-contract Shiva is IShiva, EIP712 {
-    using FixedPoint for uint256;
-    using ECDSA for bytes32;
-=======
-import {FixedCast} from "v1-periphery/lib/v1-core/contracts/libraries/FixedCast.sol";
-import {IERC20} from "@openzeppelin/contracts/token/ERC20/IERC20.sol";
-import {IShiva} from "./IShiva.sol";
-import {Utils} from "./utils/Utils.sol";
 import {IOverlayMarketLiquidateCallback} from
     "v1-periphery/lib/v1-core/contracts/interfaces/callback/IOverlayMarketLiquidateCallback.sol";
 import "./PolStakingToken.sol";
 import {IBerachainRewardsVault, IBerachainRewardsVaultFactory} from "./interfaces/berachain/IRewardVaults.sol";
 import {Position} from "v1-periphery/lib/v1-core/contracts/libraries/Position.sol";
 
-contract Shiva is IShiva, IOverlayMarketLiquidateCallback {
+contract Shiva is IShiva, EIP712, IOverlayMarketLiquidateCallback {
     using FixedPoint for uint256;
     using FixedCast for uint16;
     using Position for Position.Info;
->>>>>>> 46d5146c
+    using ECDSA for bytes32;
 
     uint256 public constant ONE = 1e18;
 
@@ -62,16 +53,11 @@
     mapping(address => uint256) public nonces;
     mapping(address => bool) public validMarkets;
 
-<<<<<<< HEAD
-    constructor(address _ovToken, address _ovState) EIP712("Shiva", "0.1.0") {
-        ovToken = IOverlayV1Token(_ovToken);
-=======
     StakingToken public stakingToken;
     IBerachainRewardsVault public rewardVault;
 
-    constructor(address _ovToken, address _ovState, address _vaultFactory) {
-        ovToken = IERC20(_ovToken);
->>>>>>> 46d5146c
+    constructor(address _ovToken, address _ovState, address _vaultFactory) EIP712("Shiva", "0.1.0") {
+        ovToken = IOverlayV1Token(_ovToken);
         ovState = IOverlayV1State(_ovState);
 
         // Create new staking token
